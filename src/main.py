from src.controllers.manager import Manager

from src.controllers.strategies.q_nodes import QNodes


def iniciar():
    """Punto de entrada principal"""
<<<<<<< HEAD
                    # ABCD #
    estado_inicial = "1000"
    condiciones =    "1110"
    alcance =        "1111"
    mecanismo =      "1111"
=======
                    # ABCDEFGHIJ #
    estado_inicial = "1000000000"
    condiciones =    "1111111111"
    alcance =        "1111111111"
    mecanismo =      "1111111111"
>>>>>>> 6723cf34

    gestor_sistema = Manager(estado_inicial)

    ### Ejemplo de solución mediante módulo de fuerza bruta ###
    analizador_qn = QNodes(gestor_sistema)

    sia_uno = analizador_qn.aplicar_estrategia(
        condiciones,
        alcance,
        mecanismo,
    )

    print(sia_uno)<|MERGE_RESOLUTION|>--- conflicted
+++ resolved
@@ -5,19 +5,11 @@
 
 def iniciar():
     """Punto de entrada principal"""
-<<<<<<< HEAD
                     # ABCD #
     estado_inicial = "1000"
     condiciones =    "1110"
     alcance =        "1111"
     mecanismo =      "1111"
-=======
-                    # ABCDEFGHIJ #
-    estado_inicial = "1000000000"
-    condiciones =    "1111111111"
-    alcance =        "1111111111"
-    mecanismo =      "1111111111"
->>>>>>> 6723cf34
 
     gestor_sistema = Manager(estado_inicial)
 
