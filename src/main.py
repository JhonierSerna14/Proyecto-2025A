from src.controllers.manager import Manager
from src.models.strategies.force import BruteForce


def iniciar():
    """Punto de entrada principal"""
    #                ABCD #
    estado_inicio = "100000000000000"
    condiciones =   "111111111111111"
    alcance =       "101010101010101"
    mecanismo =     "111111111111111"

    config_sistema = Manager(estado_inicial=estado_inicio)

<<<<<<< HEAD

=======
>>>>>>> 951b50fd
    print(f'{config_sistema.pagina=}')
    

    ### Ejemplo de solución mediante módulo de fuerza bruta ###
    analizador_fb = BruteForce(config_sistema)
    sia_uno = analizador_fb.aplicar_estrategia(condiciones, alcance, mecanismo)
    print(sia_uno)<|MERGE_RESOLUTION|>--- conflicted
+++ resolved
@@ -12,10 +12,10 @@
 
     config_sistema = Manager(estado_inicial=estado_inicio)
 
-<<<<<<< HEAD
+    print(f'{config_sistema.pagina=}')
+    
 
-=======
->>>>>>> 951b50fd
+
     print(f'{config_sistema.pagina=}')
     
 
