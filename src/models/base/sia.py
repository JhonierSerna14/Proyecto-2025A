from abc import ABC, abstractmethod
import time

import numpy as np
import numpy.typing as NDArray

from src.constants.models import SIA_PREPARATION_TAG
from src.middlewares.slogger import SafeLogger
from src.controllers.manager import Manager
from src.models.core.system import System

from src.constants.base import (
    COLON_DELIM,
    FLOAT_ZERO,
    STR_ZERO,
)
from src.constants.error import (
    ERROR_INCOMPATIBLE_SIZES,
)


class SIA(ABC):
    """
    La clase SIA es la encargada de albergar como madre todos los diferentes algoritmos desarrollados, planteando la base de la que con el método `preparar_subsistema` se obtendrá uno con características indicadas por el usuario.

    Args:
    ----
        - config (Loader): El cargador de la data desde las muestras con las matrices, es relevante recordar que este tiene el estado inicial como cadena, por lo que es crucial su transoformación a `np.array(...)` para capacidad de indexar datos.
        - `sia_debug_observer` (DebugObserver): Debugger que no afecte el rendimiento de la ejecución para un sistema.
        - `sia_logger` (Logger): Imprime datos de la ejecución en `logs/<fecha>/<hora>/` asociando una hora específica por cada fecha del año, allí agrupa el resultado de la ejecución de los distintos loggers situados en aplicativo. De esta forma por hora se almacenará el último resultado de la ejecución.
        - `sia_subsistema` (System): El subsistema resultante de la preparación, es almacenado para tener una copia reutilizable en el proceso de particionamiento.
        - `sia_dists_marginales` (np.ndarray): Igualmente, una copia con fines de reutilización durante cálculos con la EMD.
    """

    def __init__(self, gestor: Manager) -> None:
        self.sia_gestor = gestor
        self.sia_logger = SafeLogger(SIA_PREPARATION_TAG)

        self.sia_subsistema: System
        self.sia_dists_marginales: NDArray[np.float32]
        self.sia_tiempo_inicio: float = FLOAT_ZERO

    @abstractmethod
    def aplicar_estrategia(self):
        """
        Método principal sobre el que las clases herederas implementarán su algoritmo de resolución del problema con una metodología determinada.
        """

    def sia_cargar_tpm(self) -> np.ndarray:
        """Carga TPM desde archivo"""
        return np.genfromtxt(self.sia_gestor.tpm_filename, delimiter=COLON_DELIM)

    def sia_preparar_subsistema(
        self,
        condicion: str,
        alcance: str,
        mecanismo: str,
    ):
        """Es en este método donde dada la entrada del usuario, vamos a generar un sistema completo, aplicamos condiciones de fondo (background conditions), loe substraemos partes para dejar un subsistema y es este el que retornamos pues este es el mínimo "sistema" útil para poder encontrar la bipartición que le genere la menor pérdida.

        Args:
            - `condicion` (str): Cadena de bits donde los bits en cero serán las dimensiones a condicionar.
            - `alcance` (str): Cadena de bits donde los bits en cero serán las dimensiones a substraer del alcance .
            - `mecanismo` (str): Cadena de bits donde los bits en cero serán las dimensiones a substraer del mecanismo.

        Raises:
            - `Exception:` Es crucial que todos tengan el mismo tamaño del estado inicial para correctamente identificar los índices y valor de cada variable rápidamente.
        """
        if self.chequear_parametros(condicion, alcance, mecanismo):
            raise Exception(ERROR_INCOMPATIBLE_SIZES)

        dims_condicionadas = np.array(
            [ind for ind, bit in enumerate(condicion) if bit == STR_ZERO], dtype=np.int8
        )
        dims_alcance = np.array(
            [ind for ind, bit in enumerate(alcance) if bit == STR_ZERO], dtype=np.int8
        )
        dims_mecanismo = np.array(
            [ind for ind, bit in enumerate(mecanismo) if bit == STR_ZERO], dtype=np.int8
        )

        # Preparar directorio de salida
        self.sia_gestor.output_dir.mkdir(parents=True, exist_ok=True)

        # Cargar y preparar datos
        tpm = self.sia_cargar_tpm()
        estado_inicial = np.array(
            [canal for canal in self.sia_gestor.estado_inicial], dtype=np.int8
        )

        # Formación de datos con logs opcionales de ejemplificación
        completo = System(tpm, estado_inicial)
<<<<<<< HEAD
        # self.sia_logger.critic("Original creado.")
        # self.sia_logger.info(completo)
        # self.sia_logger.critic("Original:")
        # self.sia_logger.info(completo)

        candidato = completo.condicionar(dims_condicionadas)
        # self.sia_logger.critic("Candidato creado.")
        # self.sia_logger.info(f"{dims_condicionadas}")
        # self.sia_logger.debug(candidato)
=======
        self.sia_logger.critic("Original creado.")
        self.sia_logger.info(completo)
        self.sia_logger.critic("Original:")
        self.sia_logger.info(completo)

        candidato = completo.condicionar(dims_condicionadas)
        self.sia_logger.critic("Candidato creado.")
        self.sia_logger.info(f"{dims_condicionadas}")
        self.sia_logger.debug(candidato)
>>>>>>> fec90c13

        subsistema = candidato.substraer(dims_alcance, dims_mecanismo)
        self.sia_logger.critic("Subsistema creado.")
        self.sia_logger.debug(f"{dims_alcance, dims_mecanismo=}")
        self.sia_logger.debug(subsistema)

        self.sia_subsistema = subsistema
        self.sia_dists_marginales = subsistema.distribucion_marginal()
        self.sia_tiempo_inicio = time.time()

    def chequear_parametros(self, candidato: str, futuro: str, presente: str):
        """Valida que los datos enviados por el usuario sean correctos, donde no hay problema si tienen la misma longitud puesto se están asignando los valores correspondientes a cada variable.

        Args:
            `candidato` (str): Cadena de texto que representa la presencia o ausencia de un conjunto de variables que serán enviadas para condicionar el sistema original dejándolo como un Sistema candidato, si su bit asociado equivale a 0 se condiciona la variable, si equivale a 1 esta variable se mantendrá en el sistema durante toda la ejecución (hasta que un subsistema la marginalice).
            `futuro` (str): Cadena de texto que representa la presencia o ausencia de un conjunto de variables que serán enviadas para substraer en el alcance del Sistema candidato dejándo un Subsistema, si su bit asociado equivale a 0 la variable será marginalizada, si equivale a 1 la variable se mantendrá en el Sistema candidato durante toda la ejecución (hasta que una partición la marginalice).
            `presente` (str): Cadena de texto que representa la presencia o ausencia de un conjunto de variables que serán enviadas para substraer en el mecanismo del Sistema candidato dejándolo como un Subsistema, si su bit asociado equivale a 0 la variable será marginalizada, si equivale a 1 la variable se mantendrá en el Sistema candidato durante toda la ejecución (hasta que una partición la marginalice).

        Returns:
            bool: True si las dimensiones son diferentes, de otra forma los parámetros enviados son válidos (y depende si existe la red asociada).
        """
        return not (
            len(self.sia_gestor.estado_inicial)
            == len(candidato)
            == len(futuro)
            == len(presente)
        )<|MERGE_RESOLUTION|>--- conflicted
+++ resolved
@@ -90,7 +90,6 @@
 
         # Formación de datos con logs opcionales de ejemplificación
         completo = System(tpm, estado_inicial)
-<<<<<<< HEAD
         # self.sia_logger.critic("Original creado.")
         # self.sia_logger.info(completo)
         # self.sia_logger.critic("Original:")
@@ -100,17 +99,6 @@
         # self.sia_logger.critic("Candidato creado.")
         # self.sia_logger.info(f"{dims_condicionadas}")
         # self.sia_logger.debug(candidato)
-=======
-        self.sia_logger.critic("Original creado.")
-        self.sia_logger.info(completo)
-        self.sia_logger.critic("Original:")
-        self.sia_logger.info(completo)
-
-        candidato = completo.condicionar(dims_condicionadas)
-        self.sia_logger.critic("Candidato creado.")
-        self.sia_logger.info(f"{dims_condicionadas}")
-        self.sia_logger.debug(candidato)
->>>>>>> fec90c13
 
         subsistema = candidato.substraer(dims_alcance, dims_mecanismo)
         self.sia_logger.critic("Subsistema creado.")
